--- conflicted
+++ resolved
@@ -88,14 +88,10 @@
 echo %% issue332
 hg ci -A -m b -d '1000001 0'
 echo foobar > b/b
-<<<<<<< HEAD
 mkdir newdir
 echo foo > newdir/newfile
 hg add newdir/newfile
 hg revert b newdir
-=======
-hg revert b
 echo foobar > b/b
 hg revert .
->>>>>>> 2ed671d3
 true