"""automatically manage newlines in repository files

This extension allows you to manage the type of line endings (CRLF or
LF) that are used in the repository and in the local working
directory. That way you can get CRLF line endings on Windows and LF on
Unix/Mac, thereby letting everybody use their OS native line endings.

The extension reads its configuration from a versioned ``.hgeol``
configuration file every time you run an ``hg`` command. The
``.hgeol`` file use the same syntax as all other Mercurial
configuration files. It uses two sections, ``[patterns]`` and
``[repository]``.

The ``[patterns]`` section specifies the line endings used in the
working directory. The format is specified by a file pattern. The
first match is used, so put more specific patterns first. The
available line endings are ``LF``, ``CRLF``, and ``BIN``.

Files with the declared format of ``CRLF`` or ``LF`` are always
checked out in that format and files declared to be binary (``BIN``)
are left unchanged. Additionally, ``native`` is an alias for the
platform's default line ending: ``LF`` on Unix (including Mac OS X)
and ``CRLF`` on Windows. Note that ``BIN`` (do nothing to line
endings) is Mercurial's default behaviour; it is only needed if you
need to override a later, more general pattern.

The optional ``[repository]`` section specifies the line endings to
use for files stored in the repository. It has a single setting,
``native``, which determines the storage line endings for files
declared as ``native`` in the ``[patterns]`` section. It can be set to
``LF`` or ``CRLF``. The default is ``LF``. For example, this means
that on Windows, files configured as ``native`` (``CRLF`` by default)
will be converted to ``LF`` when stored in the repository. Files
declared as ``LF``, ``CRLF``, or ``BIN`` in the ``[patterns]`` section
are always stored as-is in the repository.

Example versioned ``.hgeol`` file::

  [patterns]
  **.py = native
  **.vcproj = CRLF
  **.txt = native
  Makefile = LF
  **.jpg = BIN

  [repository]
  native = LF

The extension uses an optional ``[eol]`` section in your hgrc file
(not the ``.hgeol`` file) for settings that control the overall
behavior. There are two settings:

- ``eol.native`` (default ``os.linesep``) can be set to ``LF`` or
  ``CRLF`` to override the default interpretation of ``native`` for
  checkout. This can be used with :hg:`archive` on Unix, say, to
  generate an archive where files have line endings for Windows.

- ``eol.only-consistent`` (default True) can be set to False to make
  the extension convert files with inconsistent EOLs. Inconsistent
  means that there is both ``CRLF`` and ``LF`` present in the file.
  Such files are normally not touched under the assumption that they
  have mixed EOLs on purpose.

<<<<<<< HEAD
The extension provides ``cleverencode:`` and ``cleverdecode:`` filters
like the deprecated win32text extension does. This means that you can
disable win32text and enable eol and your filters will still work. You
only need to these filters until you have prepared a ``.hgeol`` file.
=======
The ``win32text.forbid*`` hooks provided by the win32text extension
have been unified into a single hook named ``eol.hook``. The hook will
lookup the expected line endings from the ``.hgeol`` file, which means
you must migrate to a ``.hgeol`` file first before using the hook.
>>>>>>> 750fe9ab

See :hg:`help patterns` for more information about the glob patterns
used.
"""

from mercurial.i18n import _
from mercurial import util, config, extensions, match
import re, os

# Matches a lone LF, i.e., one that is not part of CRLF.
singlelf = re.compile('(^|[^\r])\n')
# Matches a single EOL which can either be a CRLF where repeated CR
# are removed or a LF. We do not care about old Machintosh files, so a
# stray CR is an error.
eolre = re.compile('\r*\n')


def inconsistenteol(data):
    return '\r\n' in data and singlelf.search(data)

def tolf(s, params, ui, **kwargs):
    """Filter to convert to LF EOLs."""
    if util.binary(s):
        return s
    if ui.configbool('eol', 'only-consistent', True) and inconsistenteol(s):
        return s
    return eolre.sub('\n', s)

def tocrlf(s, params, ui, **kwargs):
    """Filter to convert to CRLF EOLs."""
    if util.binary(s):
        return s
    if ui.configbool('eol', 'only-consistent', True) and inconsistenteol(s):
        return s
    return eolre.sub('\r\n', s)

def isbinary(s, params):
    """Filter to do nothing with the file."""
    return s

filters = {
    'to-lf': tolf,
    'to-crlf': tocrlf,
    'is-binary': isbinary,
    # The following provide backwards compatibility with win32text
    'cleverencode:': tolf,
    'cleverdecode:': tocrlf
}


def hook(ui, repo, node, hooktype, **kwargs):
    """verify that files have expected EOLs"""
    files = set()
    for rev in xrange(repo[node].rev(), len(repo)):
        files.update(repo[rev].files())
    tip = repo['tip']
    for f in files:
        if f not in tip:
            continue
        for pattern, target in ui.configitems('encode'):
            if match.match(repo.root, '', [pattern])(f):
                data = tip[f].data()
                if target == "to-lf" and "\r\n" in data:
                    raise util.Abort(_("%s should not have CRLF line endings")
                                     % f)
                elif target == "to-crlf" and singlelf.search(data):
                    raise util.Abort(_("%s should not have LF line endings")
                                     % f)


def preupdate(ui, repo, hooktype, parent1, parent2):
    #print "preupdate for %s: %s -> %s" % (repo.root, parent1, parent2)
    repo.readhgeol(parent1)
    return False

def uisetup(ui):
    ui.setconfig('hooks', 'preupdate.eol', preupdate)

def extsetup(ui):
    try:
        extensions.find('win32text')
        raise util.Abort(_("the eol extension is incompatible with the "
                           "win32text extension"))
    except KeyError:
        pass


def reposetup(ui, repo):
    uisetup(repo.ui)
    #print "reposetup for", repo.root

    if not repo.local():
        return
    for name, fn in filters.iteritems():
        repo.adddatafilter(name, fn)

    ui.setconfig('patch', 'eol', 'auto')

    class eolrepo(repo.__class__):

        _decode = {'LF': 'to-lf', 'CRLF': 'to-crlf', 'BIN': 'is-binary'}
        _encode = {'LF': 'to-lf', 'CRLF': 'to-crlf', 'BIN': 'is-binary'}

        def readhgeol(self, node=None, data=None):
            if data is None:
                try:
                    if node is None:
                        data = self.wfile('.hgeol').read()
                    else:
                        data = self[node]['.hgeol'].data()
                except (IOError, LookupError):
                    return None

            if self.ui.config('eol', 'native', os.linesep) in ('LF', '\n'):
                self._decode['NATIVE'] = 'to-lf'
            else:
                self._decode['NATIVE'] = 'to-crlf'

            eol = config.config()
            # Our files should not be touched. The pattern must be
            # inserted first override a '** = native' pattern.
            eol.set('patterns', '.hg*', 'BIN')
            # We can then parse the user's patterns.
            eol.parse('.hgeol', data)

            if eol.get('repository', 'native') == 'CRLF':
                self._encode['NATIVE'] = 'to-crlf'
            else:
                self._encode['NATIVE'] = 'to-lf'

            for pattern, style in eol.items('patterns'):
                key = style.upper()
                try:
                    self.ui.setconfig('decode', pattern, self._decode[key])
                    self.ui.setconfig('encode', pattern, self._encode[key])
                except KeyError:
                    self.ui.warn(_("ignoring unknown EOL style '%s' from %s\n")
                                 % (style, eol.source('patterns', pattern)))

            include = []
            exclude = []
            for pattern, style in eol.items('patterns'):
                key = style.upper()
                if key == 'BIN':
                    exclude.append(pattern)
                else:
                    include.append(pattern)

            # This will match the files for which we need to care
            # about inconsistent newlines.
            return match.match(self.root, '', [], include, exclude)

        def _hgcleardirstate(self):
            self._eolfile = self.readhgeol() or self.readhgeol('tip')

            if not self._eolfile:
                self._eolfile = util.never
                return

            try:
                cachemtime = os.path.getmtime(self.join("eol.cache"))
            except OSError:
                cachemtime = 0

            try:
                eolmtime = os.path.getmtime(self.wjoin(".hgeol"))
            except OSError:
                eolmtime = 0

            if eolmtime > cachemtime:
                ui.debug("eol: detected change in .hgeol\n")
                # TODO: we could introduce a method for this in dirstate.
                wlock = None
                try:
                    wlock = self.wlock()
                    for f, e in self.dirstate._map.iteritems():
                        self.dirstate._map[f] = (e[0], e[1], -1, 0)
                    self.dirstate._dirty = True
                    # Touch the cache to update mtime. TODO: are we sure this
                    # always enought to update the mtime, or should we write a
                    # bit to the file?
                    self.opener("eol.cache", "w").close()
                finally:
                    if wlock is not None:
                        wlock.release()

        def commitctx(self, ctx, error=False):
            for f in sorted(ctx.added() + ctx.modified()):
                if not self._eolfile(f):
                    continue
                data = ctx[f].data()
                if util.binary(data):
                    # We should not abort here, since the user should
                    # be able to say "** = native" to automatically
                    # have all non-binary files taken care of.
                    continue
                if inconsistenteol(data):
                    raise util.Abort(_("inconsistent newline style "
                                       "in %s\n" % f))
            return super(eolrepo, self).commitctx(ctx, error)
    repo.__class__ = eolrepo
    repo._hgcleardirstate()<|MERGE_RESOLUTION|>--- conflicted
+++ resolved
@@ -61,17 +61,15 @@
   Such files are normally not touched under the assumption that they
   have mixed EOLs on purpose.
 
-<<<<<<< HEAD
 The extension provides ``cleverencode:`` and ``cleverdecode:`` filters
 like the deprecated win32text extension does. This means that you can
 disable win32text and enable eol and your filters will still work. You
 only need to these filters until you have prepared a ``.hgeol`` file.
-=======
+
 The ``win32text.forbid*`` hooks provided by the win32text extension
 have been unified into a single hook named ``eol.hook``. The hook will
 lookup the expected line endings from the ``.hgeol`` file, which means
 you must migrate to a ``.hgeol`` file first before using the hook.
->>>>>>> 750fe9ab
 
 See :hg:`help patterns` for more information about the glob patterns
 used.
