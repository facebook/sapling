# Subversion 1.4/1.5 Python API backend
#
# Copyright(C) 2007 Daniel Holth et al
#
# Configuration options:
#
# convert.svn.trunk
#   Relative path to the trunk (default: "trunk")
# convert.svn.branches
#   Relative path to tree of branches (default: "branches")
# convert.svn.tags
#   Relative path to tree of tags (default: "tags")
#
# Set these in a hgrc, or on the command line as follows:
#
#   hg convert --config convert.svn.trunk=wackoname [...]

import locale
import os
import re
import sys
import cPickle as pickle
import tempfile
import urllib

from mercurial import strutil, util
from mercurial.i18n import _

# Subversion stuff. Works best with very recent Python SVN bindings
# e.g. SVN 1.5 or backports. Thanks to the bzr folks for enhancing
# these bindings.

from cStringIO import StringIO

from common import NoRepo, commit, converter_source, encodeargs, decodeargs
from common import commandline, converter_sink, mapfile

try:
    from svn.core import SubversionException, Pool
    import svn
    import svn.client
    import svn.core
    import svn.ra
    import svn.delta
    import transport
except ImportError:
    pass

class SvnPathNotFound(Exception):
    pass

def geturl(path):
    try:
        return svn.client.url_from_path(svn.core.svn_path_canonicalize(path))
    except SubversionException:
        pass
    if os.path.isdir(path):
        path = os.path.normpath(os.path.abspath(path))
        if os.name == 'nt':
            path = '/' + util.normpath(path)
        return 'file://%s' % urllib.quote(path)
    return path

def optrev(number):
    optrev = svn.core.svn_opt_revision_t()
    optrev.kind = svn.core.svn_opt_revision_number
    optrev.value.number = number
    return optrev

class changedpath(object):
    def __init__(self, p):
        self.copyfrom_path = p.copyfrom_path
        self.copyfrom_rev = p.copyfrom_rev
        self.action = p.action

def get_log_child(fp, url, paths, start, end, limit=0, discover_changed_paths=True,
                    strict_node_history=False):
    protocol = -1
    def receiver(orig_paths, revnum, author, date, message, pool):
        if orig_paths is not None:
            for k, v in orig_paths.iteritems():
                orig_paths[k] = changedpath(v)
        pickle.dump((orig_paths, revnum, author, date, message),
                    fp, protocol)

    try:
        # Use an ra of our own so that our parent can consume
        # our results without confusing the server.
        t = transport.SvnRaTransport(url=url)
        svn.ra.get_log(t.ra, paths, start, end, limit,
                       discover_changed_paths,
                       strict_node_history,
                       receiver)
    except SubversionException, (inst, num):
        pickle.dump(num, fp, protocol)
    except IOError:
        # Caller may interrupt the iteration
        pickle.dump(None, fp, protocol)
    else:
        pickle.dump(None, fp, protocol)
    fp.close()
    # With large history, cleanup process goes crazy and suddenly
    # consumes *huge* amount of memory. The output file being closed,
    # there is no need for clean termination.
    os._exit(0)

def debugsvnlog(ui, **opts):
    """Fetch SVN log in a subprocess and channel them back to parent to
    avoid memory collection issues.
    """
    util.set_binary(sys.stdin)
    util.set_binary(sys.stdout)
    args = decodeargs(sys.stdin.read())
    get_log_child(sys.stdout, *args)

class logstream:
    """Interruptible revision log iterator."""
    def __init__(self, stdout):
        self._stdout = stdout

    def __iter__(self):
        while True:
            entry = pickle.load(self._stdout)
            try:
                orig_paths, revnum, author, date, message = entry
            except:
                if entry is None:
                    break
                raise SubversionException("child raised exception", entry)
            yield entry

    def close(self):
        if self._stdout:
            self._stdout.close()
            self._stdout = None

# SVN conversion code stolen from bzr-svn and tailor
#
# Subversion looks like a versioned filesystem, branches structures
# are defined by conventions and not enforced by the tool. First,
# we define the potential branches (modules) as "trunk" and "branches"
# children directories. Revisions are then identified by their
# module and revision number (and a repository identifier).
#
# The revision graph is really a tree (or a forest). By default, a
# revision parent is the previous revision in the same module. If the
# module directory is copied/moved from another module then the
# revision is the module root and its parent the source revision in
# the parent module. A revision has at most one parent.
#
class svn_source(converter_source):
    def __init__(self, ui, url, rev=None):
        super(svn_source, self).__init__(ui, url, rev=rev)

        try:
            SubversionException
        except NameError:
            raise NoRepo('Subversion python bindings could not be loaded')

        self.encoding = locale.getpreferredencoding()
        self.lastrevs = {}

        latest = None
        try:
            # Support file://path@rev syntax. Useful e.g. to convert
            # deleted branches.
            at = url.rfind('@')
            if at >= 0:
                latest = int(url[at+1:])
                url = url[:at]
        except ValueError, e:
            pass
        self.url = geturl(url)
        self.encoding = 'UTF-8' # Subversion is always nominal UTF-8
        try:
            self.transport = transport.SvnRaTransport(url=self.url)
            self.ra = self.transport.ra
            self.ctx = self.transport.client
            self.baseurl = svn.ra.get_repos_root(self.ra)
            # Module is either empty or a repository path starting with
            # a slash and not ending with a slash.
            self.module = urllib.unquote(self.url[len(self.baseurl):])
            self.prevmodule = None
            self.rootmodule = self.module
            self.commits = {}
            self.paths = {}
            self.uuid = svn.ra.get_uuid(self.ra).decode(self.encoding)
        except SubversionException, e:
            ui.print_exc()
            raise NoRepo("%s does not look like a Subversion repo" % self.url)

        if rev:
            try:
                latest = int(rev)
            except ValueError:
                raise util.Abort(_('svn: revision %s is not an integer') % rev)

        self.startrev = self.ui.config('convert', 'svn.startrev', default=0)
        try:
            self.startrev = int(self.startrev)
            if self.startrev < 0:
                self.startrev = 0
        except ValueError:
            raise util.Abort(_('svn: start revision %s is not an integer')
                             % self.startrev)

        try:
            self.get_blacklist()
        except IOError, e:
            pass

        self.head = self.latest(self.module, latest)
        if not self.head:
            raise util.Abort(_('no revision found in module %s') %
                             self.module.encode(self.encoding))
        self.last_changed = self.revnum(self.head)

        self._changescache = None

        if os.path.exists(os.path.join(url, '.svn/entries')):
            self.wc = url
        else:
            self.wc = None
        self.convertfp = None

    def setrevmap(self, revmap):
        lastrevs = {}
        for revid in revmap.iterkeys():
            uuid, module, revnum = self.revsplit(revid)
            lastrevnum = lastrevs.setdefault(module, revnum)
            if revnum > lastrevnum:
                lastrevs[module] = revnum
        self.lastrevs = lastrevs

    def exists(self, path, optrev):
        try:
            svn.client.ls(self.url.rstrip('/') + '/' + urllib.quote(path),
                                 optrev, False, self.ctx)
            return True
        except SubversionException, err:
            return False

    def getheads(self):

        def isdir(path, revnum):
            kind = self._checkpath(path, revnum)
            return kind == svn.core.svn_node_dir

        def getcfgpath(name, rev):
            cfgpath = self.ui.config('convert', 'svn.' + name)
            if cfgpath is not None and cfgpath.strip() == '':
                return None
            path = (cfgpath or name).strip('/')
            if not self.exists(path, rev):
                if cfgpath:
                    raise util.Abort(_('expected %s to be at %r, but not found')
                                 % (name, path))
                return None
            self.ui.note(_('found %s at %r\n') % (name, path))
            return path

        rev = optrev(self.last_changed)
        oldmodule = ''
        trunk = getcfgpath('trunk', rev)
        self.tags = getcfgpath('tags', rev)
        branches = getcfgpath('branches', rev)

        # If the project has a trunk or branches, we will extract heads
        # from them. We keep the project root otherwise.
        if trunk:
            oldmodule = self.module or ''
            self.module += '/' + trunk
            self.head = self.latest(self.module, self.last_changed)
            if not self.head:
                raise util.Abort(_('no revision found in module %s') %
                                 self.module.encode(self.encoding))

        # First head in the list is the module's head
        self.heads = [self.head]
        if self.tags is not None:
            self.tags = '%s/%s' % (oldmodule , (self.tags or 'tags'))

        # Check if branches bring a few more heads to the list
        if branches:
            rpath = self.url.strip('/')
            branchnames = svn.client.ls(rpath + '/' + urllib.quote(branches),
                                        rev, False, self.ctx)
            for branch in branchnames.keys():
                module = '%s/%s/%s' % (oldmodule, branches, branch)
                if not isdir(module, self.last_changed):
                    continue
                brevid = self.latest(module, self.last_changed)
                if not brevid:
                    self.ui.note(_('ignoring empty branch %s\n') %
                                   branch.encode(self.encoding))
                    continue
                self.ui.note(_('found branch %s at %d\n') %
                             (branch, self.revnum(brevid)))
                self.heads.append(brevid)

        if self.startrev and self.heads:
            if len(self.heads) > 1:
                raise util.Abort(_('svn: start revision is not supported with '
                                   'with more than one branch'))
            revnum = self.revnum(self.heads[0])
            if revnum < self.startrev:
                raise util.Abort(_('svn: no revision found after start revision %d')
                                 % self.startrev)

        return self.heads

    def getfile(self, file, rev):
        data, mode = self._getfile(file, rev)
        self.modecache[(file, rev)] = mode
        return data

    def getmode(self, file, rev):
        return self.modecache[(file, rev)]

    def getchanges(self, rev):
        if self._changescache and self._changescache[0] == rev:
            return self._changescache[1]
        self._changescache = None
        self.modecache = {}
        (paths, parents) = self.paths[rev]
        if parents:
            files, copies = self.expandpaths(rev, paths, parents)
        else:
            # Perform a full checkout on roots
            uuid, module, revnum = self.revsplit(rev)
            entries = svn.client.ls(self.baseurl + urllib.quote(module),
                                    optrev(revnum), True, self.ctx)
            files = [n for n,e in entries.iteritems()
                     if e.kind == svn.core.svn_node_file]
            copies = {}

        files.sort()
        files = zip(files, [rev] * len(files))

        # caller caches the result, so free it here to release memory
        del self.paths[rev]
        return (files, copies)

    def getchangedfiles(self, rev, i):
        changes = self.getchanges(rev)
        self._changescache = (rev, changes)
        return [f[0] for f in changes[0]]

    def getcommit(self, rev):
        if rev not in self.commits:
            uuid, module, revnum = self.revsplit(rev)
            self.module = module
            self.reparent(module)
            # We assume that:
            # - requests for revisions after "stop" come from the
            # revision graph backward traversal. Cache all of them
            # down to stop, they will be used eventually.
            # - requests for revisions before "stop" come to get
            # isolated branches parents. Just fetch what is needed.
            stop = self.lastrevs.get(module, 0)
            if revnum < stop:
                stop = revnum + 1
            self._fetch_revisions(revnum, stop)
        commit = self.commits[rev]
        # caller caches the result, so free it here to release memory
        del self.commits[rev]
        return commit

    def gettags(self):
        tags = {}
        if self.tags is None:
            return tags

        # svn tags are just a convention, project branches left in a
        # 'tags' directory. There is no other relationship than
        # ancestry, which is expensive to discover and makes them hard
        # to update incrementally.  Worse, past revisions may be
        # referenced by tags far away in the future, requiring a deep
        # history traversal on every calculation.  Current code
        # performs a single backward traversal, tracking moves within
        # the tags directory (tag renaming) and recording a new tag
        # everytime a project is copied from outside the tags
        # directory. It also lists deleted tags, this behaviour may
        # change in the future.
        pendings = []
        tagspath = self.tags
        start = svn.ra.get_latest_revnum(self.ra)
        try:
            for entry in self._getlog([self.tags], start, self.startrev):
                origpaths, revnum, author, date, message = entry
                copies = [(e.copyfrom_path, e.copyfrom_rev, p) for p, e
                          in origpaths.iteritems() if e.copyfrom_path]
                copies.sort()
                # Apply moves/copies from more specific to general
                copies.reverse()

                srctagspath = tagspath
                if copies and copies[-1][2] == tagspath:
                    # Track tags directory moves
                    srctagspath = copies.pop()[0]

                for source, sourcerev, dest in copies:
                    if not dest.startswith(tagspath + '/'):
                        continue
                    for tag in pendings:
                        if tag[0].startswith(dest):
                            tagpath = source + tag[0][len(dest):]
                            tag[:2] = [tagpath, sourcerev]
                            break
                    else:
                        pendings.append([source, sourcerev, dest.split('/')[-1]])

                # Tell tag renamings from tag creations
                remainings = []
                for source, sourcerev, tagname in pendings:
                    if source.startswith(srctagspath):
                        remainings.append([source, sourcerev, tagname])
                        continue
                    # From revision may be fake, get one with changes
                    try:
                        tagid = self.latest(source, sourcerev)
                        if tagid:
                            tags[tagname] = tagid
                    except SvnPathNotFound:
                        # It happens when we are following directories we assumed
                        # were copied with their parents but were really created
                        # in the tag directory.
                        pass
                pendings = remainings
                tagspath = srctagspath

        except SubversionException, (inst, num):
            self.ui.note(_('no tags found at revision %d\n') % start)
        return tags

    def converted(self, rev, destrev):
        if not self.wc:
            return
        if self.convertfp is None:
            self.convertfp = open(os.path.join(self.wc, '.svn', 'hg-shamap'),
                                  'a')
        self.convertfp.write('%s %d\n' % (destrev, self.revnum(rev)))
        self.convertfp.flush()

    # -- helper functions --

    def revid(self, revnum, module=None):
        if not module:
            module = self.module
        return u"svn:%s%s@%s" % (self.uuid, module.decode(self.encoding),
                                 revnum)

    def revnum(self, rev):
        return int(rev.split('@')[-1])

    def revsplit(self, rev):
        url, revnum = rev.encode(self.encoding).split('@', 1)
        revnum = int(revnum)
        parts = url.split('/', 1)
        uuid = parts.pop(0)[4:]
        mod = ''
        if parts:
            mod = '/' + parts[0]
        return uuid, mod, revnum

    def latest(self, path, stop=0):
        """Find the latest revid affecting path, up to stop. It may return
        a revision in a different module, since a branch may be moved without
        a change being reported. Return None if computed module does not
        belong to rootmodule subtree.
        """
        if not path.startswith(self.rootmodule):
            # Requests on foreign branches may be forbidden at server level
            self.ui.debug(_('ignoring foreign branch %r\n') % path)
            return None

        if not stop:
            stop = svn.ra.get_latest_revnum(self.ra)
        try:
            prevmodule = self.reparent('')
            dirent = svn.ra.stat(self.ra, path.strip('/'), stop)
            self.reparent(prevmodule)
        except SubversionException:
            dirent = None
        if not dirent:
<<<<<<< HEAD
            raise util.Abort(_('%s not found up to revision %d') % (path, stop))
=======
            raise SvnPathNotFound(_('%s not found up to revision %d') % (path, stop))
>>>>>>> ce81a904

        # stat() gives us the previous revision on this line of development, but
        # it might be in *another module*. Fetch the log and detect renames down
        # to the latest revision.
        stream = self._getlog([path], stop, dirent.created_rev)
        try:
            for entry in stream:
                paths, revnum, author, date, message = entry
                if revnum <= dirent.created_rev:
                    break

                for p in paths:
                    if not path.startswith(p) or not paths[p].copyfrom_path:
                        continue
                    newpath = paths[p].copyfrom_path + path[len(p):]
                    self.ui.debug(_("branch renamed from %s to %s at %d\n") %
                                  (path, newpath, revnum))
                    path = newpath
                    break
        finally:
            stream.close()

        if not path.startswith(self.rootmodule):
            self.ui.debug(_('ignoring foreign branch %r\n') % path)
            return None
        return self.revid(dirent.created_rev, path)

    def get_blacklist(self):
        """Avoid certain revision numbers.
        It is not uncommon for two nearby revisions to cancel each other
        out, e.g. 'I copied trunk into a subdirectory of itself instead
        of making a branch'. The converted repository is significantly
        smaller if we ignore such revisions."""
        self.blacklist = util.set()
        blacklist = self.blacklist
        for line in file("blacklist.txt", "r"):
            if not line.startswith("#"):
                try:
                    svn_rev = int(line.strip())
                    blacklist.add(svn_rev)
                except ValueError, e:
                    pass # not an integer or a comment

    def is_blacklisted(self, svn_rev):
        return svn_rev in self.blacklist

    def reparent(self, module):
        """Reparent the svn transport and return the previous parent."""
        if self.prevmodule == module:
            return module
        svnurl = self.baseurl + urllib.quote(module)
        prevmodule = self.prevmodule
        if prevmodule is None:
            prevmodule = ''
        self.ui.debug(_("reparent to %s\n") % svnurl)
        svn.ra.reparent(self.ra, svnurl)
        self.prevmodule = module
        return prevmodule

    def expandpaths(self, rev, paths, parents):
        entries = []
        copyfrom = {} # Map of entrypath, revision for finding source of deleted revisions.
        copies = {}

        new_module, revnum = self.revsplit(rev)[1:]
        if new_module != self.module:
            self.module = new_module
            self.reparent(self.module)

        for path, ent in paths:
            entrypath = self.getrelpath(path)
            entry = entrypath.decode(self.encoding)

            kind = self._checkpath(entrypath, revnum)
            if kind == svn.core.svn_node_file:
                entries.append(self.recode(entry))
                if not ent.copyfrom_path or not parents:
                    continue
                # Copy sources not in parent revisions cannot be represented,
                # ignore their origin for now
                pmodule, prevnum = self.revsplit(parents[0])[1:]
                if ent.copyfrom_rev < prevnum:
                    continue
                copyfrom_path = self.getrelpath(ent.copyfrom_path, pmodule)
                if not copyfrom_path:
                    continue
                self.ui.debug(_("copied to %s from %s@%s\n") %
                              (entrypath, copyfrom_path, ent.copyfrom_rev))
                copies[self.recode(entry)] = self.recode(copyfrom_path)
            elif kind == 0: # gone, but had better be a deleted *file*
                self.ui.debug(_("gone from %s\n") % ent.copyfrom_rev)

                # if a branch is created but entries are removed in the same
                # changeset, get the right fromrev
                # parents cannot be empty here, you cannot remove things from
                # a root revision.
                uuid, old_module, fromrev = self.revsplit(parents[0])

                basepath = old_module + "/" + self.getrelpath(path)
                entrypath = basepath

                def lookup_parts(p):
                    rc = None
                    parts = p.split("/")
                    for i in range(len(parts)):
                        part = "/".join(parts[:i])
                        info = part, copyfrom.get(part, None)
                        if info[1] is not None:
                            self.ui.debug(_("Found parent directory %s\n") % info[1])
                            rc = info
                    return rc

                self.ui.debug(_("base, entry %s %s\n") % (basepath, entrypath))

                frompath, froment = lookup_parts(entrypath) or (None, revnum - 1)

                # need to remove fragment from lookup_parts and replace with copyfrom_path
                if frompath is not None:
                    self.ui.debug(_("munge-o-matic\n"))
                    self.ui.debug(entrypath + '\n')
                    self.ui.debug(entrypath[len(frompath):] + '\n')
                    entrypath = froment.copyfrom_path + entrypath[len(frompath):]
                    fromrev = froment.copyfrom_rev
                    self.ui.debug(_("Info: %s %s %s %s\n") % (frompath, froment, ent, entrypath))

                # We can avoid the reparent calls if the module has not changed
                # but it probably does not worth the pain.
                prevmodule = self.reparent('')
                fromkind = svn.ra.check_path(self.ra, entrypath.strip('/'), fromrev)
                self.reparent(prevmodule)

                if fromkind == svn.core.svn_node_file:   # a deleted file
                    entries.append(self.recode(entry))
                elif fromkind == svn.core.svn_node_dir:
                    # print "Deleted/moved non-file:", revnum, path, ent
                    # children = self._find_children(path, revnum - 1)
                    # print "find children %s@%d from %d action %s" % (path, revnum, ent.copyfrom_rev, ent.action)
                    # Sometimes this is tricky. For example: in
                    # The Subversion Repository revision 6940 a dir
                    # was copied and one of its files was deleted
                    # from the new location in the same commit. This
                    # code can't deal with that yet.
                    if ent.action == 'C':
                        children = self._find_children(path, fromrev)
                    else:
                        oroot = entrypath.strip('/')
                        nroot = path.strip('/')
                        children = self._find_children(oroot, fromrev)
                        children = [s.replace(oroot,nroot) for s in children]
                    # Mark all [files, not directories] as deleted.
                    for child in children:
                        # Can we move a child directory and its
                        # parent in the same commit? (probably can). Could
                        # cause problems if instead of revnum -1,
                        # we have to look in (copyfrom_path, revnum - 1)
                        entrypath = self.getrelpath("/" + child, module=old_module)
                        if entrypath:
                            entry = self.recode(entrypath.decode(self.encoding))
                            if entry in copies:
                                # deleted file within a copy
                                del copies[entry]
                            else:
                                entries.append(entry)
                else:
                    self.ui.debug(_('unknown path in revision %d: %s\n') % \
                                  (revnum, path))
            elif kind == svn.core.svn_node_dir:
                # Should probably synthesize normal file entries
                # and handle as above to clean up copy/rename handling.

                # If the directory just had a prop change,
                # then we shouldn't need to look for its children.
                if ent.action == 'M':
                    continue

                # Also this could create duplicate entries. Not sure
                # whether this will matter. Maybe should make entries a set.
                # print "Changed directory", revnum, path, ent.action, ent.copyfrom_path, ent.copyfrom_rev
                # This will fail if a directory was copied
                # from another branch and then some of its files
                # were deleted in the same transaction.
                children = util.sort(self._find_children(path, revnum))
                for child in children:
                    # Can we move a child directory and its
                    # parent in the same commit? (probably can). Could
                    # cause problems if instead of revnum -1,
                    # we have to look in (copyfrom_path, revnum - 1)
                    entrypath = self.getrelpath("/" + child)
                    # print child, self.module, entrypath
                    if entrypath:
                        # Need to filter out directories here...
                        kind = self._checkpath(entrypath, revnum)
                        if kind != svn.core.svn_node_dir:
                            entries.append(self.recode(entrypath))

                # Copies here (must copy all from source)
                # Probably not a real problem for us if
                # source does not exist
                if not ent.copyfrom_path or not parents:
                    continue
                # Copy sources not in parent revisions cannot be represented,
                # ignore their origin for now
                pmodule, prevnum = self.revsplit(parents[0])[1:]
                if ent.copyfrom_rev < prevnum:
                    continue
                copyfrompath = ent.copyfrom_path.decode(self.encoding)
                copyfrompath = self.getrelpath(copyfrompath, pmodule)
                if not copyfrompath:
                    continue
                copyfrom[path] = ent
                self.ui.debug(_("mark %s came from %s:%d\n")
                              % (path, copyfrompath, ent.copyfrom_rev))
                children = self._find_children(ent.copyfrom_path, ent.copyfrom_rev)
                children.sort()
                for child in children:
                    entrypath = self.getrelpath("/" + child, pmodule)
                    if not entrypath:
                        continue
                    entry = entrypath.decode(self.encoding)
                    copytopath = path + entry[len(copyfrompath):]
                    copytopath = self.getrelpath(copytopath)
                    copies[self.recode(copytopath)] = self.recode(entry, pmodule)

        return (util.unique(entries), copies)

    def _fetch_revisions(self, from_revnum, to_revnum):
        if from_revnum < to_revnum:
            from_revnum, to_revnum = to_revnum, from_revnum

        self.child_cset = None

        def isdescendantof(parent, child):
            if not child or not parent or not child.startswith(parent):
                return False
            subpath = child[len(parent):]
            return len(subpath) > 1 and subpath[0] == '/'

        def parselogentry(orig_paths, revnum, author, date, message):
            """Return the parsed commit object or None, and True if
            the revision is a branch root.
            """
            self.ui.debug(_("parsing revision %d (%d changes)\n") %
                          (revnum, len(orig_paths)))

            branched = False
            rev = self.revid(revnum)
            # branch log might return entries for a parent we already have

            if (rev in self.commits or revnum < to_revnum):
                return None, branched

            parents = []
            # check whether this revision is the start of a branch or part
            # of a branch renaming
            orig_paths = util.sort(orig_paths.items())
            root_paths = [(p,e) for p,e in orig_paths if self.module.startswith(p)]
            if root_paths:
                path, ent = root_paths[-1]
                if ent.copyfrom_path:
                    # If dir was moved while one of its file was removed
                    # the log may look like:
                    # A /dir   (from /dir:x)
                    # A /dir/a (from /dir/a:y)
                    # A /dir/b (from /dir/b:z)
                    # ...
                    # for all remaining children.
                    # Let's take the highest child element from rev as source.
                    copies = [(p,e) for p,e in orig_paths[:-1]
                          if isdescendantof(ent.copyfrom_path, e.copyfrom_path)]
                    fromrev = max([e.copyfrom_rev for p,e in copies] + [ent.copyfrom_rev])
                    branched = True
                    newpath = ent.copyfrom_path + self.module[len(path):]
                    # ent.copyfrom_rev may not be the actual last revision
                    previd = self.latest(newpath, fromrev)
                    if previd is not None:
                        prevmodule, prevnum = self.revsplit(previd)[1:]
                        if prevnum >= self.startrev:
                            parents = [previd]
                            self.ui.note(_('found parent of branch %s at %d: %s\n') %
                                         (self.module, prevnum, prevmodule))
                else:
                    self.ui.debug(_("No copyfrom path, don't know what to do.\n"))

            paths = []
            # filter out unrelated paths
            for path, ent in orig_paths:
                if self.getrelpath(path) is None:
                    continue
                paths.append((path, ent))

            # Example SVN datetime. Includes microseconds.
            # ISO-8601 conformant
            # '2007-01-04T17:35:00.902377Z'
            date = util.parsedate(date[:19] + " UTC", ["%Y-%m-%dT%H:%M:%S"])

            log = message and self.recode(message) or ''
            author = author and self.recode(author) or ''
            try:
                branch = self.module.split("/")[-1]
                if branch == 'trunk':
                    branch = ''
            except IndexError:
                branch = None

            cset = commit(author=author,
                          date=util.datestr(date),
                          desc=log,
                          parents=parents,
                          branch=branch,
                          rev=rev.encode('utf-8'))

            self.commits[rev] = cset
            # The parents list is *shared* among self.paths and the
            # commit object. Both will be updated below.
            self.paths[rev] = (paths, cset.parents)
            if self.child_cset and not self.child_cset.parents:
                self.child_cset.parents[:] = [rev]
            self.child_cset = cset
            return cset, branched

        self.ui.note(_('fetching revision log for "%s" from %d to %d\n') %
                     (self.module, from_revnum, to_revnum))

        try:
            firstcset = None
            lastonbranch = False
            stream = self._getlog([self.module], from_revnum, to_revnum)
            try:
                for entry in stream:
                    paths, revnum, author, date, message = entry
                    if revnum < self.startrev:
                        lastonbranch = True
                        break
                    if self.is_blacklisted(revnum):
                        self.ui.note(_('skipping blacklisted revision %d\n')
                                     % revnum)
                        continue
                    if paths is None:
                        self.ui.debug(_('revision %d has no entries\n') % revnum)
                        continue
                    cset, lastonbranch = parselogentry(paths, revnum, author,
                                                       date, message)
                    if cset:
                        firstcset = cset
                    if lastonbranch:
                        break
            finally:
                stream.close()

            if not lastonbranch and firstcset and not firstcset.parents:
                # The first revision of the sequence (the last fetched one)
                # has invalid parents if not a branch root. Find the parent
                # revision now, if any.
                try:
                    firstrevnum = self.revnum(firstcset.rev)
                    if firstrevnum > 1:
                        latest = self.latest(self.module, firstrevnum - 1)
                        if latest:
                            firstcset.parents.append(latest)
                except SvnPathNotFound:
                    pass
        except SubversionException, (inst, num):
            if num == svn.core.SVN_ERR_FS_NO_SUCH_REVISION:
                raise util.Abort(_('svn: branch has no revision %s') % to_revnum)
            raise

    def _getfile(self, file, rev):
        io = StringIO()
        # TODO: ra.get_file transmits the whole file instead of diffs.
        mode = ''
        try:
            new_module, revnum = self.revsplit(rev)[1:]
            if self.module != new_module:
                self.module = new_module
                self.reparent(self.module)
            info = svn.ra.get_file(self.ra, file, revnum, io)
            if isinstance(info, list):
                info = info[-1]
            mode = ("svn:executable" in info) and 'x' or ''
            mode = ("svn:special" in info) and 'l' or mode
        except SubversionException, e:
            notfound = (svn.core.SVN_ERR_FS_NOT_FOUND,
                svn.core.SVN_ERR_RA_DAV_PATH_NOT_FOUND)
            if e.apr_err in notfound: # File not found
                raise IOError()
            raise
        data = io.getvalue()
        if mode == 'l':
            link_prefix = "link "
            if data.startswith(link_prefix):
                data = data[len(link_prefix):]
        return data, mode

    def _find_children(self, path, revnum):
        path = path.strip('/')
        pool = Pool()
        rpath = '/'.join([self.baseurl, urllib.quote(path)]).strip('/')
        return ['%s/%s' % (path, x) for x in
                svn.client.ls(rpath, optrev(revnum), True, self.ctx, pool).keys()]

    def getrelpath(self, path, module=None):
        if module is None:
            module = self.module
        # Given the repository url of this wc, say
        #   "http://server/plone/CMFPlone/branches/Plone-2_0-branch"
        # extract the "entry" portion (a relative path) from what
        # svn log --xml says, ie
        #   "/CMFPlone/branches/Plone-2_0-branch/tests/PloneTestCase.py"
        # that is to say "tests/PloneTestCase.py"
        if path.startswith(module):
            relative = path.rstrip('/')[len(module):]
            if relative.startswith('/'):
                return relative[1:]
            elif relative == '':
                return relative

        # The path is outside our tracked tree...
        self.ui.debug(_('%r is not under %r, ignoring\n') % (path, module))
        return None

    def _checkpath(self, path, revnum):
        # ra.check_path does not like leading slashes very much, it leads
        # to PROPFIND subversion errors
        return svn.ra.check_path(self.ra, path.strip('/'), revnum)

    def _getlog(self, paths, start, end, limit=0, discover_changed_paths=True,
                strict_node_history=False):
        # Normalize path names, svn >= 1.5 only wants paths relative to
        # supplied URL
        relpaths = []
        for p in paths:
            if not p.startswith('/'):
                p = self.module + '/' + p
            relpaths.append(p.strip('/'))
        args = [self.baseurl, relpaths, start, end, limit, discover_changed_paths,
                strict_node_history]
        arg = encodeargs(args)
        hgexe = util.hgexecutable()
        cmd = '%s debugsvnlog' % util.shellquote(hgexe)
        stdin, stdout = util.popen2(cmd, 'b')
        stdin.write(arg)
        stdin.close()
        return logstream(stdout)

pre_revprop_change = '''#!/bin/sh

REPOS="$1"
REV="$2"
USER="$3"
PROPNAME="$4"
ACTION="$5"

if [ "$ACTION" = "M" -a "$PROPNAME" = "svn:log" ]; then exit 0; fi
if [ "$ACTION" = "A" -a "$PROPNAME" = "hg:convert-branch" ]; then exit 0; fi
if [ "$ACTION" = "A" -a "$PROPNAME" = "hg:convert-rev" ]; then exit 0; fi

echo "Changing prohibited revision property" >&2
exit 1
'''

class svn_sink(converter_sink, commandline):
    commit_re = re.compile(r'Committed revision (\d+).', re.M)

    def prerun(self):
        if self.wc:
            os.chdir(self.wc)

    def postrun(self):
        if self.wc:
            os.chdir(self.cwd)

    def join(self, name):
        return os.path.join(self.wc, '.svn', name)

    def revmapfile(self):
        return self.join('hg-shamap')

    def authorfile(self):
        return self.join('hg-authormap')

    def __init__(self, ui, path):
        converter_sink.__init__(self, ui, path)
        commandline.__init__(self, ui, 'svn')
        self.delete = []
        self.setexec = []
        self.delexec = []
        self.copies = []
        self.wc = None
        self.cwd = os.getcwd()

        path = os.path.realpath(path)

        created = False
        if os.path.isfile(os.path.join(path, '.svn', 'entries')):
            self.wc = path
            self.run0('update')
        else:
            wcpath = os.path.join(os.getcwd(), os.path.basename(path) + '-wc')

            if os.path.isdir(os.path.dirname(path)):
                if not os.path.exists(os.path.join(path, 'db', 'fs-type')):
                    ui.status(_('initializing svn repo %r\n') %
                              os.path.basename(path))
                    commandline(ui, 'svnadmin').run0('create', path)
                    created = path
                path = util.normpath(path)
                if not path.startswith('/'):
                    path = '/' + path
                path = 'file://' + path

            ui.status(_('initializing svn wc %r\n') % os.path.basename(wcpath))
            self.run0('checkout', path, wcpath)

            self.wc = wcpath
        self.opener = util.opener(self.wc)
        self.wopener = util.opener(self.wc)
        self.childmap = mapfile(ui, self.join('hg-childmap'))
        self.is_exec = util.checkexec(self.wc) and util.is_exec or None

        if created:
            hook = os.path.join(created, 'hooks', 'pre-revprop-change')
            fp = open(hook, 'w')
            fp.write(pre_revprop_change)
            fp.close()
            util.set_flags(hook, False, True)

        xport = transport.SvnRaTransport(url=geturl(path))
        self.uuid = svn.ra.get_uuid(xport.ra)

    def wjoin(self, *names):
        return os.path.join(self.wc, *names)

    def putfile(self, filename, flags, data):
        if 'l' in flags:
            self.wopener.symlink(data, filename)
        else:
            try:
                if os.path.islink(self.wjoin(filename)):
                    os.unlink(filename)
            except OSError:
                pass
            self.wopener(filename, 'w').write(data)

            if self.is_exec:
                was_exec = self.is_exec(self.wjoin(filename))
            else:
                # On filesystems not supporting execute-bit, there is no way
                # to know if it is set but asking subversion. Setting it
                # systematically is just as expensive and much simpler.
                was_exec = 'x' not in flags

            util.set_flags(self.wjoin(filename), False, 'x' in flags)
            if was_exec:
                if 'x' not in flags:
                    self.delexec.append(filename)
            else:
                if 'x' in flags:
                    self.setexec.append(filename)

    def _copyfile(self, source, dest):
        # SVN's copy command pukes if the destination file exists, but
        # our copyfile method expects to record a copy that has
        # already occurred.  Cross the semantic gap.
        wdest = self.wjoin(dest)
        exists = os.path.exists(wdest)
        if exists:
            fd, tempname = tempfile.mkstemp(
                prefix='hg-copy-', dir=os.path.dirname(wdest))
            os.close(fd)
            os.unlink(tempname)
            os.rename(wdest, tempname)
        try:
            self.run0('copy', source, dest)
        finally:
            if exists:
                try:
                    os.unlink(wdest)
                except OSError:
                    pass
                os.rename(tempname, wdest)

    def dirs_of(self, files):
        dirs = util.set()
        for f in files:
            if os.path.isdir(self.wjoin(f)):
                dirs.add(f)
            for i in strutil.rfindall(f, '/'):
                dirs.add(f[:i])
        return dirs

    def add_dirs(self, files):
        add_dirs = [d for d in util.sort(self.dirs_of(files))
                    if not os.path.exists(self.wjoin(d, '.svn', 'entries'))]
        if add_dirs:
            self.xargs(add_dirs, 'add', non_recursive=True, quiet=True)
        return add_dirs

    def add_files(self, files):
        if files:
            self.xargs(files, 'add', quiet=True)
        return files

    def tidy_dirs(self, names):
        dirs = util.sort(self.dirs_of(names))
        dirs.reverse()
        deleted = []
        for d in dirs:
            wd = self.wjoin(d)
            if os.listdir(wd) == '.svn':
                self.run0('delete', d)
                deleted.append(d)
        return deleted

    def addchild(self, parent, child):
        self.childmap[parent] = child

    def revid(self, rev):
        return u"svn:%s@%s" % (self.uuid, rev)

    def putcommit(self, files, copies, parents, commit, source):
        # Apply changes to working copy
        for f, v in files:
            try:
                data = source.getfile(f, v)
            except IOError, inst:
                self.delete.append(f)
            else:
                e = source.getmode(f, v)
                self.putfile(f, e, data)
                if f in copies:
                    self.copies.append([copies[f], f])
        files = [f[0] for f in files]

        for parent in parents:
            try:
                return self.revid(self.childmap[parent])
            except KeyError:
                pass
        entries = util.set(self.delete)
        files = util.frozenset(files)
        entries.update(self.add_dirs(files.difference(entries)))
        if self.copies:
            for s, d in self.copies:
                self._copyfile(s, d)
            self.copies = []
        if self.delete:
            self.xargs(self.delete, 'delete')
            self.delete = []
        entries.update(self.add_files(files.difference(entries)))
        entries.update(self.tidy_dirs(entries))
        if self.delexec:
            self.xargs(self.delexec, 'propdel', 'svn:executable')
            self.delexec = []
        if self.setexec:
            self.xargs(self.setexec, 'propset', 'svn:executable', '*')
            self.setexec = []

        fd, messagefile = tempfile.mkstemp(prefix='hg-convert-')
        fp = os.fdopen(fd, 'w')
        fp.write(commit.desc)
        fp.close()
        try:
            output = self.run0('commit',
                               username=util.shortuser(commit.author),
                               file=messagefile,
                               encoding='utf-8')
            try:
                rev = self.commit_re.search(output).group(1)
            except AttributeError:
                self.ui.warn(_('unexpected svn output:\n'))
                self.ui.warn(output)
                raise util.Abort(_('unable to cope with svn output'))
            if commit.rev:
                self.run('propset', 'hg:convert-rev', commit.rev,
                         revprop=True, revision=rev)
            if commit.branch and commit.branch != 'default':
                self.run('propset', 'hg:convert-branch', commit.branch,
                         revprop=True, revision=rev)
            for parent in parents:
                self.addchild(parent, rev)
            return self.revid(rev)
        finally:
            os.unlink(messagefile)

    def puttags(self, tags):
        self.ui.warn(_('XXX TAGS NOT IMPLEMENTED YET\n'))<|MERGE_RESOLUTION|>--- conflicted
+++ resolved
@@ -483,11 +483,7 @@
         except SubversionException:
             dirent = None
         if not dirent:
-<<<<<<< HEAD
-            raise util.Abort(_('%s not found up to revision %d') % (path, stop))
-=======
             raise SvnPathNotFound(_('%s not found up to revision %d') % (path, stop))
->>>>>>> ce81a904
 
         # stat() gives us the previous revision on this line of development, but
         # it might be in *another module*. Fetch the log and detect renames down
