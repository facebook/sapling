--- conflicted
+++ resolved
@@ -111,11 +111,7 @@
     def mtnrenamefiles(self, files, fromdir, todir):
         renamed = {}
         for tofile in files:
-<<<<<<< HEAD
-            if tofile.startswith(todir):
-=======
             if tofile.startswith(todir + '/'):
->>>>>>> 0dbcb77e
                 renamed[tofile] = fromdir + tofile[len(todir):]
         return renamed
 
