# manifest.py - manifest revision class for mercurial
#
# Copyright 2005, 2006 Matt Mackall <mpm@selenic.com>
#
# This software may be used and distributed according to the terms
# of the GNU General Public License, incorporated herein by reference.

from revlog import *
<<<<<<< HEAD
from i18n import gettext as _
=======
from i18n import _
>>>>>>> a5b3ab33
import array, bisect, struct, mdiff

class manifestdict(dict):
    def __init__(self, mapping=None, flags=None):
        if mapping is None: mapping = {}
        if flags is None: flags = {}
        dict.__init__(self, mapping)
        self._flags = flags
    def flags(self, f):
        return self._flags.get(f, "")
    def execf(self, f):
        "test for executable in manifest flags"
        return "x" in self.flags(f)
    def linkf(self, f):
        "test for symlink in manifest flags"
        return "l" in self.flags(f)
    def rawset(self, f, entry):
        self[f] = bin(entry[:40])
        fl = entry[40:-1]
        if fl: self._flags[f] = fl
    def set(self, f, execf=False, linkf=False):
        if linkf: self._flags[f] = "l"
        elif execf: self._flags[f] = "x"
        else: self._flags[f] = ""
    def copy(self):
        return manifestdict(dict.copy(self), dict.copy(self._flags))

class manifest(revlog):
    def __init__(self, opener, defversion=REVLOGV0):
        self.mapcache = None
        self.listcache = None
        revlog.__init__(self, opener, "00manifest.i", "00manifest.d",
                        defversion)

    def parselines(self, lines):
        for l in lines.splitlines(1):
            yield l.split('\0')

    def readdelta(self, node):
        delta = mdiff.patchtext(self.delta(node))
        deltamap = manifestdict()
        for f, n in self.parselines(delta):
            deltamap.rawset(f, n)
        return deltamap

    def read(self, node):
        if node == nullid: return manifestdict() # don't upset local cache
        if self.mapcache and self.mapcache[0] == node:
            return self.mapcache[1]
        text = self.revision(node)
        self.listcache = array.array('c', text)
        mapping = manifestdict()
        for f, n in self.parselines(text):
            mapping.rawset(f, n)
        self.mapcache = (node, mapping)
        return mapping

    def _search(self, m, s, lo=0, hi=None):
        '''return a tuple (start, end) that says where to find s within m.

        If the string is found m[start:end] are the line containing
        that string.  If start == end the string was not found and
        they indicate the proper sorted insertion point.  This was
        taken from bisect_left, and modified to find line start/end as
        it goes along.

        m should be a buffer or a string
        s is a string'''
        def advance(i, c):
            while i < lenm and m[i] != c:
                i += 1
            return i
        lenm = len(m)
        if not hi:
            hi = lenm
        while lo < hi:
            mid = (lo + hi) // 2
            start = mid
            while start > 0 and m[start-1] != '\n':
                start -= 1
            end = advance(start, '\0')
            if m[start:end] < s:
                # we know that after the null there are 40 bytes of sha1
                # this translates to the bisect lo = mid + 1
                lo = advance(end + 40, '\n') + 1
            else:
                # this translates to the bisect hi = mid
                hi = start
        end = advance(lo, '\0')
        found = m[lo:end]
        if cmp(s, found) == 0:
            # we know that after the null there are 40 bytes of sha1
            end = advance(end + 40, '\n')
            return (lo, end+1)
        else:
            return (lo, lo)

    def find(self, node, f):
        '''look up entry for a single file efficiently.
        return (node, flag) pair if found, (None, None) if not.'''
        if self.mapcache and node == self.mapcache[0]:
            return self.mapcache[1].get(f), self.mapcache[1].flags(f)
        text = self.revision(node)
        start, end = self._search(text, f)
        if start == end:
            return None, None
        l = text[start:end]
        f, n = l.split('\0')
        return bin(n[:40]), n[40:-1] == 'x'

    def add(self, map, transaction, link, p1=None, p2=None,
            changed=None):
        # apply the changes collected during the bisect loop to our addlist
        # return a delta suitable for addrevision
        def addlistdelta(addlist, x):
            # start from the bottom up
            # so changes to the offsets don't mess things up.
            i = len(x)
            while i > 0:
                i -= 1
                start = x[i][0]
                end = x[i][1]
                if x[i][2]:
                    addlist[start:end] = array.array('c', x[i][2])
                else:
                    del addlist[start:end]
            return "".join([struct.pack(">lll", d[0], d[1], len(d[2])) + d[2] \
                            for d in x ])

        def checkforbidden(f):
            if '\n' in f or '\r' in f:
                raise RevlogError(_("'\\n' and '\\r' disallowed in filenames"))

        # if we're using the listcache, make sure it is valid and
        # parented by the same node we're diffing against
        if not changed or not self.listcache or not p1 or \
               self.mapcache[0] != p1:
            files = map.keys()
            files.sort()

            for f in files:
                checkforbidden(f)

            # if this is changed to support newlines in filenames,
            # be sure to check the templates/ dir again (especially *-raw.tmpl)
            text = ["%s\000%s%s\n" % (f, hex(map[f]), map.flags(f)) for f in files]
            self.listcache = array.array('c', "".join(text))
            cachedelta = None
        else:
            addlist = self.listcache

            for f in changed[0]:
                checkforbidden(f)
            # combine the changed lists into one list for sorting
            work = [[x, 0] for x in changed[0]]
            work[len(work):] = [[x, 1] for x in changed[1]]
            work.sort()

            delta = []
            dstart = None
            dend = None
            dline = [""]
            start = 0
            # zero copy representation of addlist as a buffer
            addbuf = buffer(addlist)

            # start with a readonly loop that finds the offset of
            # each line and creates the deltas
            for w in work:
                f = w[0]
                # bs will either be the index of the item or the insert point
                start, end = self._search(addbuf, f, start)
                if w[1] == 0:
                    l = "%s\000%s%s\n" % (f, hex(map[f]), map.flags(f))
                else:
                    l = ""
                if start == end and w[1] == 1:
                    # item we want to delete was not found, error out
                    raise AssertionError(
                            _("failed to remove %s from manifest") % f)
                if dstart != None and dstart <= start and dend >= start:
                    if dend < end:
                        dend = end
                    if l:
                        dline.append(l)
                else:
                    if dstart != None:
                        delta.append([dstart, dend, "".join(dline)])
                    dstart = start
                    dend = end
                    dline = [l]

            if dstart != None:
                delta.append([dstart, dend, "".join(dline)])
            # apply the delta to the addlist, and get a delta for addrevision
            cachedelta = addlistdelta(addlist, delta)

            # the delta is only valid if we've been processing the tip revision
            if self.mapcache[0] != self.tip():
                cachedelta = None
            self.listcache = addlist

        n = self.addrevision(buffer(self.listcache), transaction, link, p1,  \
                             p2, cachedelta)
        self.mapcache = (n, map)

        return n<|MERGE_RESOLUTION|>--- conflicted
+++ resolved
@@ -6,11 +6,7 @@
 # of the GNU General Public License, incorporated herein by reference.
 
 from revlog import *
-<<<<<<< HEAD
-from i18n import gettext as _
-=======
 from i18n import _
->>>>>>> a5b3ab33
 import array, bisect, struct, mdiff
 
 class manifestdict(dict):
