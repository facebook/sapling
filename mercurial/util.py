--- conflicted
+++ resolved
@@ -1536,11 +1536,6 @@
         format = format.replace("%1", "%c%02d" % (sign, minutes / 60))
         format = format.replace("%2", "%02d" % (minutes % 60))
     s = time.strftime(format, time.gmtime(float(t) - tz))
-<<<<<<< HEAD
-    if timezone:
-        s += timezone_format % (int(-tz / 3600.0), ((-tz % 3600) / 60))
-=======
->>>>>>> 44c53832
     return s
 
 def shortdate(date=None):
