--- conflicted
+++ resolved
@@ -5,12 +5,8 @@
 # This software may be used and distributed according to the terms of the
 # GNU General Public License version 2 or any later version.
 
-<<<<<<< HEAD
-import errno, os, re, xml.dom.minidom, shutil, subprocess, urlparse, posixpath
-=======
 import errno, os, re, xml.dom.minidom, shutil, urlparse, posixpath
 import stat, subprocess
->>>>>>> f94cde7d
 from i18n import _
 import config, util, node, error, cmdutil
 hg = None
